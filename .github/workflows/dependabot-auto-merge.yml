name: Dependabot      - uses: actions/checkout@v4
      
      - name: Set up Go (for caching)
        uses: actions/setup-go@v5
        with:
          go-version-file: go.mod
          cache: true
      - name: Fetch Dependabot metadata
        id: meta
        uses: dependabot/fetch-metadata@v2
        with:
          github-token: ${{ secrets.GITHUB_TOKEN }}

      - name: Enable auto-merge (squash) for minor/patch updates
        if: ${{ steps.meta.outputs.update-type == 'version-update:semver-minor' || steps.meta.outputs.update-type == 'version-update:semver-patch' }}
        uses: peter-evans/enable-pull-request-automerge@v3
  pull_request:
    types: [opened, synchronize, reopened, labeled]

permissions:
  contents: write
  pull-requests: write

jobs:
  automerge:
    name: Enable auto-merge for Dependabot (minor/patch)
    if: github.actor == 'dependabot[bot]'
    runs-on: ubuntu-latest
    steps:
<<<<<<< HEAD
      - uses: actions/checkout@v4
      
      - name: Set up Go (for caching)
        uses: actions/setup-go@v5
=======
      - uses: actions/checkout@11bd71901bbe5b1630ceea73d27597364c9af683 # v4.2.2
      
      - name: Set up Go (for caching)
        uses: actions/setup-go@41dfa10bad2bb2ae585af6ee5bb4d7d973ad74ed # v5.1.0
>>>>>>> d292be6e
        with:
          go-version-file: go.mod
          cache: true
          
      - name: Fetch Dependabot metadata
        id: meta
<<<<<<< HEAD
        uses: dependabot/fetch-metadata@v2
=======
        uses: dependabot/fetch-metadata@c9c4182bf1b97fd6f27b293f181ee1dd0f5d2286 # v2.2.0
>>>>>>> d292be6e
        with:
          github-token: ${{ secrets.GITHUB_TOKEN }}

      - name: Enable auto-merge (squash) for minor/patch updates
        if: ${{ steps.meta.outputs.update-type == 'version-update:semver-minor' || steps.meta.outputs.update-type == 'version-update:semver-patch' }}
<<<<<<< HEAD
        uses: peter-evans/enable-pull-request-automerge@v3
=======
        uses: peter-evans/enable-pull-request-automerge@de7e7e6c6c5ade7c7d96a9c2a5b1aacbaca5b59d # v3.0.0
>>>>>>> d292be6e
        with:
          token: ${{ secrets.GITHUB_TOKEN }}
          merge-method: squash<|MERGE_RESOLUTION|>--- conflicted
+++ resolved
@@ -1,19 +1,6 @@
-name: Dependabot      - uses: actions/checkout@v4
-      
-      - name: Set up Go (for caching)
-        uses: actions/setup-go@v5
-        with:
-          go-version-file: go.mod
-          cache: true
-      - name: Fetch Dependabot metadata
-        id: meta
-        uses: dependabot/fetch-metadata@v2
-        with:
-          github-token: ${{ secrets.GITHUB_TOKEN }}
+name: Dependabot Auto-Merge
 
-      - name: Enable auto-merge (squash) for minor/patch updates
-        if: ${{ steps.meta.outputs.update-type == 'version-update:semver-minor' || steps.meta.outputs.update-type == 'version-update:semver-patch' }}
-        uses: peter-evans/enable-pull-request-automerge@v3
+on:
   pull_request:
     types: [opened, synchronize, reopened, labeled]
 
@@ -27,38 +14,23 @@
     if: github.actor == 'dependabot[bot]'
     runs-on: ubuntu-latest
     steps:
-<<<<<<< HEAD
       - uses: actions/checkout@v4
       
       - name: Set up Go (for caching)
         uses: actions/setup-go@v5
-=======
-      - uses: actions/checkout@11bd71901bbe5b1630ceea73d27597364c9af683 # v4.2.2
-      
-      - name: Set up Go (for caching)
-        uses: actions/setup-go@41dfa10bad2bb2ae585af6ee5bb4d7d973ad74ed # v5.1.0
->>>>>>> d292be6e
         with:
           go-version-file: go.mod
           cache: true
           
       - name: Fetch Dependabot metadata
         id: meta
-<<<<<<< HEAD
         uses: dependabot/fetch-metadata@v2
-=======
-        uses: dependabot/fetch-metadata@c9c4182bf1b97fd6f27b293f181ee1dd0f5d2286 # v2.2.0
->>>>>>> d292be6e
         with:
           github-token: ${{ secrets.GITHUB_TOKEN }}
 
       - name: Enable auto-merge (squash) for minor/patch updates
         if: ${{ steps.meta.outputs.update-type == 'version-update:semver-minor' || steps.meta.outputs.update-type == 'version-update:semver-patch' }}
-<<<<<<< HEAD
         uses: peter-evans/enable-pull-request-automerge@v3
-=======
-        uses: peter-evans/enable-pull-request-automerge@de7e7e6c6c5ade7c7d96a9c2a5b1aacbaca5b59d # v3.0.0
->>>>>>> d292be6e
         with:
           token: ${{ secrets.GITHUB_TOKEN }}
           merge-method: squash