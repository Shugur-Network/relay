name: Dependabot Auto-Merge

on:
  pull_request:
    types: [opened, synchronize, reopened, labeled]

permissions:
  contents: write
  pull-requests: write

jobs:
  automerge:
    name: Enable auto-merge for Dependabot (minor/patch)
    if: github.actor == 'dependabot[bot]'
    runs-on: ubuntu-latest
    steps:
      - uses: actions/checkout@v4
      
      - name: Set up Go (for caching)
<<<<<<< HEAD
        uses: actions/setup-go@44694675825211faa026b3c33043df3e48a5fa00 # v6.0.0
=======
        uses: actions/setup-go@v5
>>>>>>> 3870e766
        with:
          go-version-file: go.mod
          cache: true
          
      - name: Fetch Dependabot metadata
        id: meta
        uses: dependabot/fetch-metadata@v2
        with:
          github-token: ${{ secrets.GITHUB_TOKEN }}

      - name: Enable auto-merge (squash) for minor/patch updates
        if: ${{ steps.meta.outputs.update-type == 'version-update:semver-minor' || steps.meta.outputs.update-type == 'version-update:semver-patch' }}
        uses: peter-evans/enable-pull-request-automerge@v3
        with:
          token: ${{ secrets.GITHUB_TOKEN }}
          merge-method: squash<|MERGE_RESOLUTION|>--- conflicted
+++ resolved
@@ -17,11 +17,7 @@
       - uses: actions/checkout@v4
       
       - name: Set up Go (for caching)
-<<<<<<< HEAD
-        uses: actions/setup-go@44694675825211faa026b3c33043df3e48a5fa00 # v6.0.0
-=======
         uses: actions/setup-go@v5
->>>>>>> 3870e766
         with:
           go-version-file: go.mod
           cache: true
