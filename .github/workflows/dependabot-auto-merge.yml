name: Dependabot Auto-Merge

on:
  pull_request:
    types: [opened, synchronize, reopened, labeled]

permissions:
  contents: write
  pull-requests: write

jobs:
  automerge:
    name: Enable auto-merge for Dependabot (minor/patch)
    if: github.actor == 'dependabot[bot]'
    runs-on: ubuntu-latest
    steps:
      - uses: actions/checkout@v4
      
      - name: Set up Go (for caching)
        uses: actions/setup-go@v5
        with:
          go-version-file: go.mod
          cache: true
          
      - name: Fetch Dependabot metadata
        id: meta
<<<<<<< HEAD
        uses: dependabot/fetch-metadata@08eff52bf64351f401fb50d4972fa95b9f2c2d1b # v2.2.0
=======
        uses: dependabot/fetch-metadata@v2
>>>>>>> 3870e766
        with:
          github-token: ${{ secrets.GITHUB_TOKEN }}

      - name: Enable auto-merge (squash) for minor/patch updates
        if: ${{ steps.meta.outputs.update-type == 'version-update:semver-minor' || steps.meta.outputs.update-type == 'version-update:semver-patch' }}
        uses: peter-evans/enable-pull-request-automerge@v3
        with:
          token: ${{ secrets.GITHUB_TOKEN }}
          merge-method: squash<|MERGE_RESOLUTION|>--- conflicted
+++ resolved
@@ -24,11 +24,7 @@
           
       - name: Fetch Dependabot metadata
         id: meta
-<<<<<<< HEAD
-        uses: dependabot/fetch-metadata@08eff52bf64351f401fb50d4972fa95b9f2c2d1b # v2.2.0
-=======
         uses: dependabot/fetch-metadata@v2
->>>>>>> 3870e766
         with:
           github-token: ${{ secrets.GITHUB_TOKEN }}
 
